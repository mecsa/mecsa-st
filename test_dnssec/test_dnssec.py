--- conflicted
+++ resolved
@@ -1,878 +1,875 @@
-'''
-Copyright 2018 European Commission
-
-Licensed under the EUPL, Version 1.2 or as soon they will be approved by the European
-Commission - subsequent versions of the EUPL (the "Licence");
-
-You may not use this work except in compliance with the Licence.
-
-You may obtain a copy of the Licence at:
-
-https://joinup.ec.europa.eu/software/page/eupl
-
-Unless required by applicable law or agreed to in writing, software distributed under the Licence is distributed
-on an "AS IS" basis, WITHOUT WARRANTIES OR CONDITIONS OF ANY KIND, either express or implied.
-
-See the Licence for the specific language governing permissions and limitations under the Licence.
-'''
-__author__ = 'Joint Research Centre (JRC) - E.3 Cyber and Digital Citizen\'s Security'
-
-import dns
-import dns.resolver
-import hashlib
-import struct
-import base64
-from .chain_dnssec import ChainDnssec
-from .cache_dnssec import CacheDnssec
-
-
-__default_ns__ = '8.8.8.8'
-
-
-class Dnssec(object):
-
-    def __init__(self, logger, cache_dnssec=None):
-        self.logger = logger
-        self.check_txt = False
-        self.check_dkim = False
-        self.selector = None
-        self.check_dmarc = False
-        self.check_tlsa = False
-        if cache_dnssec is None:
-            self.cache_dnssec = CacheDnssec(logger)
-        else:
-            self.cache_dnssec = cache_dnssec
-
-    def set_txt_test(self, value):
-        '''
-        Sets a parameter (boolean) to decide whether check the DNSEEC support in TXT records. (Default False)
-        This parameter is set only if the domain supports SPF!
-        :param value: boolean, indicates whether we want to test the TXT records.
-        :return: -
-        '''
-        self.check_txt = value
-
-    def set_dkim_test(self, selector):
-        '''
-        Sets the parameter 'check_dkim'. It indicates that the DNSSEC test must also check the following domain for
-        DNSSEC support:   <selector>._domainkeys.<domain>
-        :param selector: String representing the selector value received
-        :return: -
-        '''
-        self.check_dkim = True
-        self.selector = selector
-
-    def set_dmarc_test(self, value):
-        '''
-        Sets a parameter (boolean) to decide whether check the DNSEEC support in DMARC records. (Default False)
-        :param value: boolean, indicates whether we want to test the DMARC records.
-        :return: -
-        '''
-        self.check_dmarc = value
-
-    def set_tlsa_test(self, value):
-        '''
-        Sets a parameter (boolean) to decide whether check the DNSSEC support in TLSA records. (Default False)
-        :param value: boolean, indicates whether we want to test the TLSA records.
-        :return: -
-        '''
-        self.check_tlsa = value
-
-    def get_chain(self, domains):
-        '''
-        Given a list of domains hierarchically ordered, it will return a list of pairs children/parent
-            domains = ['1', '2', ..., 'N']
-            results = [{1,2}, {2,3}, ..., {(N-1),N}]
-
-        :param domains: list of domain names ordered by hierarchy, from children to parent.
-        :return: list of pairs children-parent.
-                 String, error (if any)
-        '''
-
-        try:
-            if len(domains) < 2:
-                return None, 'Not enough domains!'
-            results = []
-            index = len(domains) - 1
-            while index > 0:
-                result = {}
-                result['children'] = domains[index-1]
-                result['parent'] = domains[index]
-                results.append(result)
-                index -= 1
-            self.logger.debug(" Chain of children-parent: %s" % str(results))
-        except Exception as ex:
-            chain_error = "get_chain! General Exception (%s)" % str(ex)
-            self.logger.error(chain_error)
-            return None, chain_error
-        return results, None
-
-    def getSOA_list(self, domain_name):
-        '''
-        Given a domain with multiple subdomains, it will return a list
-        with all the domain-names that have a SOA record, along with the ips of their nameservers.
-        The last domain name will always be '.'
-
-        :param domain_name: String, the domain from wich we want to extract the list of SOA names.
-        :return: list of soa_name where soa_name is:
-                    soa_name['domain'] ->  sub-domain name
-                    soa_name['ns'] -> list of ipv4 addresses of the soa_name['domain']'s NameServers
-                 String, error (if any)
-        '''
-        domain = domain_name
-        soa_names = []
-        try:
-            while domain != '.' and domain != '':
-                (domain, ns) = self.getSOA(domain)
-                parts = domain.split('.')
-                if len(parts) > 1:
-                    soa_name = {}
-                    soa_name['domain'] = domain
-                    soa_name['ns'] = ns
-                    soa_names.append(soa_name)
-                    parts.pop(0)
-                    domain = '.'.join(parts)
-            soa_name = {}
-            soa_name['domain'] = '.'
-            (domain, ns) = self.getSOA('.')
-            soa_name['ns'] = ns
-            soa_names.append(soa_name)
-            return soa_names, None
-        except Exception as ex:
-            error_soa = "getSOA_list for domain %s (%s)" % (domain_name, str(ex))
-            self.logger.error(error_soa)
-            return None, error_soa
-
-    def getNS(self, domain):
-        '''
-        Returns a list of authoritative Name Servers for the domain 'domain', and a list
-        of 'A' records for these NS.
-
-        :param domain: String, SOA domain name we are testing.
-        :return: List of NameServers
-                 List of Ips
-        '''
-        resolver = dns.resolver.Resolver()
-        resolver.use_edns(0, dns.flags.DO, 4096)
-        resolver.nameservers = ([__default_ns__])
-
-        ns_names = []
-        ns_ips = []
-        try:
-            response_ns = resolver.query(domain, 'NS')
-        except Exception as ex:
-            self.logger.warning("Error Resolving NS %s (%s)" % (domain, str(ex)))
-            return None, None
-        for ns in response_ns:
-            try:
-                # self.logger.debug("Resolving A record for NS " + ns.target.to_text() + " (domain=" + domain + ")")
-                response_a = resolver.query(ns.target, 'A')
-                ns_names.append(ns.target.to_text())
-                for a in response_a:
-                    ns_ips.append(a.address)
-            except Exception as ex:
-                self.logger.warning("Resolving A %s (%s)" % (ns.target.to_text(), str(ex)))
-        if len(ns_names) == 0 or len(ns_ips) == 0:
-            return None, None
-        return ','.join(ns_names), ','.join(ns_ips)
-
-    def getCNAME(self, domain):
-        '''
-        Returns the CNAME that MUST resolve a TLSA record.
-
-        :param domain: String, TLSA domain name.
-        :return: Boolean, DNS query successful? True:False
-                 String, cname
-                 String, error (if any)
-        '''
-        resolver = dns.resolver.Resolver()
-        resolver.use_edns(0, dns.flags.DO, 4096)
-        resolver.nameservers = ([__default_ns__])
-        try:
-            cnames = resolver.query(domain, 'CNAME')
-            if cnames is not None and len(cnames) > 0:
-                return True, str(cnames[0]), None
-        except Exception as ex:
-            error = "Error Resolving CNAME %s (%s)" % (domain, str(ex))
-            self.logger.warning(error)
-            return False, None, error
-
-    def getSOA(self, domain):
-        '''
-        Given a domain with multiple subdomains, it will return the first domain-name with a SOA record.
-        First will try to find it in the cache. If it is not in the cache, it will send a DNS SOA request.
-
-        :param domain: domain['domain'] -> domain name
-        :return: String, the first sub-domain that is a SOA
-                 String, IPv4 addresses of the SOA domain
-        '''
-        domain_name = domain.lower()
-        try:
-            results, error_msg = self.cache_dnssec.select_soa(domain_name)
-            if results is not None:
-                # self.logger.debug("Select SOA results found in Cache for %s" % domain_name)
-                is_soa = results['ds_is_soa']
-                ns_ipv4 = results['ds_ns_ipv4']
-            else:
-                self.logger.debug("Select SOA results NOT found in Cache for %s" % domain_name)
-                (is_soa, ns_ipv4) = self.isSOA(domain_name)
-
-            if is_soa is False:
-                parts = domain.split('.')
-                parts.pop(0)
-                # self.logger.debug("getSOA join parts " + '.'.join(parts))
-                (domain, ns_ipv4) = self.getSOA('.'.join(parts))
-            return domain, ns_ipv4
-        except Exception as ex:
-            self.logger.error('getting SOA for domain %s (%s)' % (domain_name, str(ex)))
-            return None, None
-
-    def isSOA(self, domain):
-        '''
-        Checks if a domain is a Start of Authority (SOA) and updates the cache domain_soa.
-
-        :param domain: String, domain name to test if it is SOA
-        :return: Boolean, domain is SOA? True:False
-                 String, ipv4 addresses
-        '''
-        error_msg = None
-        ds_row = self.init_ds_row(domain)
-        try:
-            domain_name = dns.name.from_text(domain)
-            rd_type = dns.rdatatype.from_text('SOA')
-            resolver = dns.resolver.Resolver()
-            resolver.use_edns(0, dns.flags.DO, 4096)
-            response = resolver.query(domain_name, rd_type).response
-            rrset = response.find_rrset(response.answer, domain_name, dns.rdataclass.IN, rd_type)
-            if rrset is not None:
-                ds_row['ds_is_soa'] = True
-                (ds_row['ds_ns'], ds_row['ds_ns_ipv4']) = self.getNS(domain)
-                self.logger.debug("[SOA Resolver] Domain %s IS SOA." % domain)
-                self.cache_dnssec.insert_soa(domain, ds_row)
-                return ds_row['ds_is_soa'], ds_row['ds_ns_ipv4']
-            else:
-                error_msg = "[SOA Resolver] Domain %s NOT SOA." % domain
-        except KeyError as kex:
-            error_msg = '[SOA Resolver] KeyError: %s (%s)' % (domain, str(kex))
-        except dns.resolver.NXDOMAIN:
-            error_msg = '[SOA Resolver] NXDOMAIN: %s' % (domain)
-        except dns.resolver.Timeout:
-            error_msg = '[SOA Resolver] Timeout: %s' % (domain)
-        except dns.resolver.YXDOMAIN:
-            error_msg = '[SOA Resolver] YXDOMAIN: %s' % (domain)
-        except dns.resolver.NoAnswer:
-            error_msg = '[SOA Resolver] NoAnswer: %s' % (domain)
-        except dns.resolver.NoNameservers:
-            error_msg = '[SOA Resolver] NoNameservers : %s' % (domain)
-        except dns.exception.DNSException as dex:
-            error_msg = '[SOA Resolver] DNSException: %s (%s)' % (domain, str(dex))
-        except Exception as ex:
-            error_msg = '[SOA Resolver] General Exception %s (%s)' % (domain, str(ex))
-        self.logger.warning(error_msg)
-        self.cache_dnssec.insert_soa(domain, ds_row)
-        return False, None
-
-    def validate_KSK_key(self, dskeys, rrkeys, fqdn):
-        '''
-        This function will check if there is a match between a Hash of a KSK in 'rrkeys'
-        and the DS digest.
-
-        :param dskeys: Set of DS keys from 'fqdn' parent
-        :param rrkeys: RRKEYs from 'fqdn'
-        :param fqdn: String, Full Qualified Domain Name tested
-        :return: Boolean, DS digest == KSK digest? True:False
-                 String, error message (if any)
-        '''
-
-        try:
-            key_digest = dict()
-            for dskey in dskeys:
-                key_digest[dskey.digest.hex()] = dskey
-<<<<<<< HEAD
-            self.logger.debug("DSKEY key digest:\n{0}".format(key_digest))
-=======
->>>>>>> 88af0d47
-            for rrkey in rrkeys:
-                self.logger.info(rrkey)
-                #flags = rrkey.flags_to_text_set()
-                flags = rrkey.flags
-                self.logger.debug("Flags of RRKEYs for %s: %s" % (str(fqdn), str(flags)))
-                # 'SEP' flag is not mandatory, therefore we will test all keys.
-                # if 'SEP' in flags:
-                if str(fqdn)[-1] == '.':
-                    owner = str(fqdn).lower()
-                else:
-                    owner = str(fqdn).lower() + '.'
-                owner_bin = b''
-                for name in owner.split('.'):
-                    owner_bin += struct.pack('B', len(name)) + name.encode()
-                key = base64.b64encode(rrkey.key)
-                raw = struct.pack(
-                    '!HBB',
-                    int(rrkey.flags),
-                    int(rrkey.protocol),
-                    int(rrkey.algorithm))
-                raw = raw + base64.b64decode(key)
-                raw = owner_bin + raw
-                sha1_digest = hashlib.sha1(raw).hexdigest()
-                sha2_digest = hashlib.sha256(raw).hexdigest()
-                sha3_digest = hashlib.sha384(raw).hexdigest()
-                if sha3_digest in key_digest:
-                    self.logger.info('SHA384 digest match! %s' % str(fqdn))
-                    return True, None
-                elif sha2_digest in key_digest:
-                    return True, None
-                elif sha1_digest in key_digest:
-                    self.logger.warning('SHA1 digest match! %s' % str(fqdn))
-                    return True, None
-            error_msg = ("H(ksk) not found! %s" % str(fqdn))
-            self.logger.warning(error_msg)
-            return False, error_msg
-        except Exception as es:
-            error_msg = "Validating KSK key for %s (%s)" % (str(fqdn), str(es))
-            self.logger.error(error_msg)
-            return False, error_msg
-
-    def check_DS_records(self, children_domain, parent_ns):
-        '''
-        It will compare the answers from all NameServers, and returns the ones that are
-        common to all of the NSs. If there is no common answer, it will return False.
-
-        :param children_domain: String, domain assessed
-        :param parent_ns: List of String, Ip addresses of the Name Servers of the parent domain od 'children_domain'
-        :return: Return the set of DS records for the given domain, using name_server as DNS
-                 server (domain=children, name_server=parent_ns)
-                 String, Error (if any)
-        '''
-
-        resolver = dns.resolver.Resolver()
-        resolver.use_edns(0, dns.flags.DO, 4096)
-        responses = None
-        try:
-            sets = []
-            dskeys = []
-            for ns in parent_ns:
-                try:
-                    ns_set = set()
-                    ns_dskeys = []
-                    ns_dskey = {}
-                    resolver.nameservers = ([ns])
-
-                    responses = resolver.query(children_domain, 'DS')
-                    for response in responses:
-                        key = hashlib.sha256(response.to_text().encode("utf-8")).hexdigest()
-                        ns_set.add(key)
-                        ns_dskey[key] = response
-                        ns_dskeys.append(ns_dskey)
-                    sets.append(ns_set)
-                    dskeys.append(ns_dskeys)
-                except dns.resolver.NXDOMAIN:
-                    error_msg = "getDSrecord NXDOMAIN: %s" % children_domain
-                    self.logger.warning(error_msg)
-                    return None, error_msg
-                except dns.resolver.Timeout:
-                    error_msg = "getDSrecord Timeout: %s" % children_domain
-                    self.logger.warning(error_msg)
-                    return None, error_msg
-                except dns.resolver.NoAnswer:
-                    error_msg = "getDSrecord NoAnswer: %s" % children_domain
-                    self.logger.warning(error_msg)
-                    return None, error_msg
-                except dns.exception.DNSException as dex:
-                    error_msg = "getDSrecord DNSException: %s (%s)" % (children_domain, str(dex))
-                    self.logger.warning(error_msg)
-                    return None, error_msg
-                except Exception as ex:
-                    error_msg = "getDSrecord Exception: %s (%s)" % (children_domain, str(ex))
-                    self.logger.warning(error_msg)
-                    return None, error_msg
-            ds_common = set.intersection(*sets)
-            if ds_common is None or len(ds_common) == 0:
-                error_msg = "Inconsistent DS records %s" % children_domain
-                self.logger.warning(error_msg)
-                return None, error_msg
-            # What happens if we have: R1 = [a,b]; R2 = [a,b,c]
-            # should the 'c' result raise a Warning or Erorr?
-            # should we have only One common result?
-            return responses, None
-        except Exception as ex:
-            error_msg = "getDSrecord: %s (%s)" % (children_domain, str(ex))
-            self.logger.error()
-            return None, error_msg
-
-    def getRRSIG(self, domain, name_server, record):
-        '''
-        Return the set of RRSIG records for the given domain, as obtained from
-        the given server: 'name_server'
-
-        :param domain: String, domain name assessed
-        :param name_server:  String, IPv4 address of the Name Server used in the DNS query
-        :param record: String, DNS record type requested e.g. (TXT, A, ...)
-        :return: Set of RRSIG values
-                 Set of RRSET values
-                 String, error (if any)
-        '''
-
-        resolver = dns.resolver.Resolver()
-        resolver.use_edns(0, dns.flags.DO, 4096)
-        resolver.nameservers = ([name_server])
-
-        domain_name = dns.name.from_text(domain)
-        rd_type = dns.rdatatype.from_text(record)
-        rd_class = dns.rdataclass.IN
-
-        error_msg, rrsig, rrset = (None, None, None)
-        try:
-            response = resolver.query(domain_name, rd_type, rd_class, tcp=True).response
-            rrsig = response.find_rrset(response.answer, domain_name, rd_class, dns.rdatatype.RRSIG, rd_type)
-            rrset = response.find_rrset(response.answer, domain_name, rd_class, rd_type)
-        except dns.resolver.NXDOMAIN:
-            error_msg = ("getRRSIG %s, %s NXDOMAIN " % (record, domain))
-            self.logger.warning(error_msg)
-        except dns.resolver.Timeout:
-            error_msg = ("getRRSIG %s, %s Timeout " % (record, domain))
-            self.logger.warning(error_msg)
-        except dns.exception.DNSException as dex:
-            error_msg = ("getRRSIG %s, %s  DNSException (%s)" % (record, domain, str(dex)))
-            self.logger.warning(error_msg)
-        except dns.resolver.NoAnswer:
-            error_msg = ("getRRSIG %s, %s No Answer Returned " % (record, domain))
-            self.logger.warning(error_msg)
-        except KeyError as kex:
-            error_msg = ("getRRSIG %s, %s KeyError (%s)" % (record, domain, str(kex)))
-            self.logger.warning(error_msg)
-        except Exception as ex:
-            error_msg = ("getRRSIG %s, %s GeneralException (%s)" % (record, domain, str(ex)))
-            self.logger.warning(error_msg)
-        return rrsig, rrset, error_msg
-
-    def check_RRSIG_dnskey(self, domain, children_ns, record):
-        '''
-        Checks if 'domain' has a valid DNSKEY.
-
-        It will query each name_server in the children_ns list and compare the
-        responses (signatures, records). If there is at least one common answer, it will return
-        the result from the last query.
-
-        :param domain: String, domain name assessed
-        :param children_ns: List of IPv4 addressed of the Name Servers of 'domain'
-        :param record: String, record type requested (DNSKEY)
-        :return: Set of RRSIG values
-                 Set of RRSET values
-                 String, error (if any)
-        '''
-        unsupported_algo = ['12', '15', '16']
-
-        dns_name = dns.name.from_text(domain)
-        # a list of ns_set
-        sets = []
-        for ns in children_ns:
-            # a set of hash(value)
-            ns_set = set()
-            # a list of ns_rrset
-            ns_rrsets = []
-            # a pair of (key,value) where key = hash(value)
-            ns_rrset = {}
-            rrsig, rrset, error_msg = self.getRRSIG(domain, ns, record)
-            sigarray = str(rrset).split()
-            if rrsig is None or rrset is None:
-                return None, None, error_msg
-            try:
-                dns.dnssec.validate(rrset, rrsig, {dns_name: rrset})
-            except Exception as ex:
-                if sigarray[6] in unsupported_algo:
-                    unsupported_error = "MECSA does not support this algorithm yet, we cannot validate DNSSEC."
-                    self.logger.warning("Unsupported algorithm %s (%s)" % (domain, str(ex)))
-                    return None, None, unsupported_error
-                error_msg = ("Validating DNSKEYS %s (%s)" % (domain, str(ex)))                
-                self.logger.warning(error_msg)
-                return None, None, error_msg
-            for value in rrset:
-                key = hashlib.sha256(value.to_text().encode("utf-8")).hexdigest()
-                ns_set.add(key)
-                ns_rrset[key] = value
-                ns_rrsets.append(ns_rrset)
-            sets.append(ns_set)
-        # if we arrive to this point, it means that all rrsig and rrset are
-        # correctly signed, now lets checkl if we have, at least,
-        # one common value
-        keys_common = set.intersection(*sets)
-        if keys_common is None or len(keys_common) == 0:
-            error_msg = "No Common DNSKEYS! for Domain %s " % domain
-            self.logger.warning(error_msg)
-            return None, None, error_msg
-        # same, same than checking DS, what happens when we have extra results??
-        return rrsig, rrset, None
-
-    def check_RRSIG_record(self, domain, children_ns, record, dnskeys):
-        '''
-        Tests if the DNS record 'record' of domain 'domain' is protected with DNSSEC.
-
-        It will query each name_server in the children_ns list and compare the
-        responses (signatures, records). If they are all the same, it will
-        return the result from the last query (at least there must be one common
-        answer to al NSs).
-
-        :param domain: String, domain name assessed
-        :param children_ns: List of IPv4 addressed of the Name Servers of 'domain'
-        :param record: String, record type requested
-        :param dnskeys: Set of DNSKeys fo the domain 'domain'
-        :return: Boolean, domain record is DNSSEC protected? True:False
-                 String, error (if any)
-        '''
-
-        try:
-            # a list of ns_set
-            sets = []
-            for ns in children_ns:
-                # a set of hash(value)
-                ns_set = set()
-                # a list of ns_rrset
-                ns_rrsets = []
-                # a pair of (key,value) where key = hash(value)
-                ns_rrset = {}
-                (rrsig, rrset, error_msg) = self.getRRSIG(domain, ns, record)
-                if (rrsig is None) or (rrset is None):
-                    return False, error_msg
-                try:
-                    dns.dnssec.validate(rrset, rrsig, dnskeys)
-                except Exception as ex:
-                    error_msg = ("Validating DNSSEC records %s for domain %s (%s)" % (record, str(domain), str(ex)))
-                    self.logger.warning(error_msg)
-                    return False, error_msg
-                for value in rrset:
-                    key = hashlib.sha256(value.to_text().encode("utf-8")).hexdigest()
-                    ns_set.add(key)
-                    ns_rrset[key] = value
-                    ns_rrsets.append(ns_rrset)
-                sets.append(ns_set)
-            # if we arrive to this point, it means that all rrsig and rrset are
-            # correctly signed, now lets check if we have, at least,
-            # one common value
-            keys_common = set.intersection(*sets)
-            if keys_common is None or len(keys_common) == 0:
-                error_msg = ("ERROR No Common RESULT  for record: %s" % record)
-                self.logger.warning(error_msg)
-                return False, error_msg
-            # same, same than checking DS, what happens when we have
-            # extra results??
-            return True, None
-        except Exception as ex:
-            error_msg = ("check_RRSIG_record General Exception, %s %s (%s)" % (record, str(domain), str(ex)))
-            self.logger.error(error_msg)
-            return False, error_msg
-
-    def test_chain(self, chain):
-        '''
-        Checks if the list of SOAs chain support DNSSEC in ALL sub-domains.
-        1. searches in the DB if the sub-domain has been tested.
-          1.a. if the sub-domain has been tested and is false, return False.
-          1.b. if the sub-domain has not been tested, it tests the sub-domain and updated the DB.
-
-        :param chain: List of children-parent soa sub_domains, where each subdomain is:
-                    sub_domain['domain'] -> sub_domain name
-                    sub_domain['ns'] -> list of the ip addresses of the sub_domain NameServers
-        :return: (All children sub_domains support DNSSEC? True:False , Error_Message)
-        '''
-        try:
-            for subdomain in chain:
-                children_subdomain = subdomain['children']['domain']
-                children_ns = subdomain['children']['ns'].split(',')
-                parent_ns = subdomain['parent']['ns'].split(',')
-
-                try:
-                    results, error_msg = self.cache_dnssec.select_soa_dnssec(children_subdomain)
-                    if results is not None:
-                        if results['ds_is_dnssec'] is False:
-                            error_msg = ("test_chain: chain broken, %s is not dnssec " % children_subdomain)
-                            return False, error_msg
-                    else:
-                        (has_dnssec, dnssec_error) = self.check_subdomain(children_subdomain, parent_ns, children_ns)
-                        self.cache_dnssec.update_soa(dnssec_error, has_dnssec, children_subdomain)
-                        if has_dnssec is False:
-                            return False, dnssec_error
-                except Exception as ex:
-                    error_msg = ("test_chain: Chain Exception, %s is not dnssec  (%s)" % (children_subdomain, str(ex)))
-                    self.logger.warning(error_msg)
-                    return False, error_msg
-            return True, None
-        except Exception as ex:
-            error_msg = "test_chain: General Exception, %s (%s)" % (str(chain), str(ex))
-            self.logger.error(error_msg)
-            return False, error_msg
-
-    def check_subdomain(self, domain, parent_ns, children_ns):
-        '''
-        Tests if a domain has dnssec enabled:
-            1. Check if it has DS record in the parent NS
-            2. Check it if has a DNSKEY record
-            3. Check id the KSK matches the DS record.
-
-        :param domain: domain name to be tested (domain = children_domain).
-        :param parent_ns: list of NameServer ip addresses of the parent domain
-        :param children_ns: list of NameServer ip addresses of the domain
-        :return: (domain supports dnssec? True:False, error_msg)
-        '''
-        try:
-            # print "check DS records"
-            (ds_records, error_msg) = self.check_DS_records(domain, parent_ns)
-            self.logger.debug("%s has DS records? %s" % (domain, str(ds_records is not None)))
-            if ds_records is None:
-                return False, error_msg
-            # print "check DNSKEYs"
-            (rrsig_dns, rrset_dns, error_msg) = self.check_RRSIG_dnskey(domain, children_ns, 'DNSKEY')
-            self.logger.debug("%s has DNSKEYS? %s" % (domain, str(rrsig_dns is not None)))
-            if rrsig_dns is None:
-                return False, error_msg
-            # print "check KSK"
-            (ksk, error_msg) = self.validate_KSK_key(ds_records, rrset_dns, domain)
-            self.logger.debug("%s has valid KSK? %s" % (domain, str(ksk)))
-            if ksk is False:
-                return False, error_msg
-        except Exception as ex:
-            error_msg = "EXCEPTION check_domain: %s (%s)" % (domain, str(ex))
-            self.logger.error(error_msg)
-            return False, error_msg
-        return True, None
-
-    def test_domain_name(self, domain_name):
-        '''
-        Checks if the domain_name supports dnssec:
-
-        1. obtain the list of SOA sub-domains from 'domain'
-           domain_soa['doamin'] -> sub-domain soa
-           domain_soa['ns']     -> list of ipv4 addressed of the sub-domain's NameServers
-        2. obtain the chain children-parent from the list of sub-domains SOA
-        3. test the validity of the KEY chain, i.e. all children in the chain have a DS record
-           in the parent NameServer, and the KSK of the children matches the DS record found.
-
-        :param domain_name: String, domain to be tested (must end with '.', e.g. example.com.)
-        :return: dnssec_chain (domain_name supports dnssec? True:False)
-                 trust_chain (list from step 2)
-                 String, error message (if any)
-                 Set of DNSkeys
-        '''
-        try:
-            # 1.
-            self.logger.debug("-----> DNSSEC Testing %s" % domain_name)
-            domain_soas, error_soa = self.getSOA_list(domain_name)
-            if domain_soas is None:
-                return False, None, error_soa, None
-
-            # 2.
-            trust_chain, trust_chain_error = self.get_chain(domain_soas)
-            if trust_chain is None:
-                return False, None, trust_chain_error, None
-            self.logger.debug('Trust Chain: %s ' % str(trust_chain))
-
-            # 3.
-            dnssec_chain, error_msg = self.test_chain(trust_chain)
-
-            dnskeys = None
-            if dnssec_chain:
-                # 4.
-                chain = trust_chain[-1] # the last component of the Trust-Chain contains the first SOA subdomain.
-                test_domain = chain['children']['domain']
-                test_ns = chain['children']['ns'].split(',')
-
-                # fetch the DNSKEYS to test the dnssec support of the different records.
-                (rrsig_dns, rrset_dns, error_msg) = self.check_RRSIG_dnskey(test_domain, test_ns, 'DNSKEY')
-                dns_name = dns.name.from_text(test_domain)
-                dnskeys = {dns_name: rrset_dns}
-
-            return dnssec_chain, trust_chain, error_msg, dnskeys
-        except Exception as ex:
-            error_msg = "test_domain_name %s (%s)" % (domain_name, str(ex))
-            self.logger.error(error_msg)
-            return False, None, error_msg, None
-
-    # DOMAIN_DNSSEC
-    def init_dd_row(self, domain_name):
-        '''
-        Fucntion that initializes the dictionary used in the DNSSEC cache and DNSSEC assessment.
-
-        :param domain_name: String, domain name assessed
-        :return: Dictionary,
-
-        dd_domain -------- String, domain name assessed
-        dd_dnssec -------- Boolean, Overall assessement: email domain is DNSSEC protected? True:False
-        dd_dnssec_a ------ Boolean, domain supports DNSSEC? True:False
-        dd_dnssec_mx ----- Boolean, domain MX records are DNSSEC protected? True:False
-        dd_dnssec_mx_a --- Boolean, domain_mx are DNSSEC protected? True:False
-        dd_dnssec_spf ---- Boolean, domain TXT records are DNSSEC protected? True:False
-        dd_dnssec_dmarc -- Boolean, _dmarc.domain is DNSSEC protected? True:False
-        dd_dnssec_dkim --- Boolean, <selector>._domainkeys.domain is DNSSEC protected? True:False
-        dd_dnssec_tlsa --- Boolean, _25._tcp.domain_mx are DNSSEC protected? True:False
-        dd_error --------- String, error (if any)
-
-        '''
-        dd_row = {}
-        dd_row['dd_domain'] = domain_name
-        dd_row['dd_dnssec'] = False
-        dd_row['dd_dnssec_a'] = False
-        dd_row['dd_dnssec_mx'] = False
-        dd_row['dd_dnssec_mx_a'] = False
-        dd_row['dd_dnssec_spf'] = False
-        dd_row['dd_dnssec_dmarc'] = False
-        dd_row['dd_dnssec_dkim'] = False
-        dd_row['dd_dnssec_tlsa'] = False
-        dd_row['dd_error'] = None
-        return dd_row
-
-    def init_key_row(self):
-        key_row = {}
-        key_row['MX'] = 'dd_dnssec_mx'
-        key_row['MX_A'] = 'dd_dnssec_mx_a'
-        key_row['SPF'] = 'dd_dnssec_spf'
-        key_row['DMARC'] = 'dd_dnssec_dmarc'
-        key_row['DKIM'] = 'dd_dnssec_dkim'
-        key_row['TLSA'] = 'dd_dnssec_tlsa'
-        return key_row
-
-    # DOMAIN_SOA
-    def init_ds_row(self, domain_name):
-        '''
-        Function that initializes the dictionary used in the SOA cache
-
-        :param domain_name: String, domain name assessed
-        :return: Dictionary,
-
-        ds_domain ----- String, domain name assessed
-        ds_is_soa ----- Boolean, ds_domain is SOA? True:False
-        ds_ns --------- List of ds_domain Name Servers
-        ds_ns_ipv4 ---- List of IPv4 addresses of ds_ns
-        ds_error ------ String, error (if any)
-        ds_is_dnssec -- Boolean, ds_domain is DNSSEC protected? True:False
-        ds_tested ----- Boolean, ds_domain has been tested for DNSSEC support? True:False
-        ds_insert ----- String,
-
-        '''
-        ds_row = {}
-        ds_row['ds_domain'] = domain_name
-        ds_row['ds_is_soa'] = False
-        ds_row['ds_ns'] = None
-        ds_row['ds_ns_ipv4'] = None
-        ds_row['ds_error'] = None
-        ds_row['ds_is_dnssec'] = False
-        ds_row['ds_tested'] = False
-        # ds_row['ds_insert'] = None
-        return ds_row
-
-    def execute_test(self, domain_test, mx_test, tlsa_test):
-        '''
-        Test if an email domain supports DNSSEC. Complete test:
-        1. test if the domain_test supports DNSSEC.
-        2. test if the MX records (mx_test) of the domain_name support DNSSEC.
-            for each MX:
-            2.1 test if the MX hostname supports DNSSEC
-            2.2 test if the MX records have the A records secured with DNSSEC
-        3. test if the TXT records of domain_test support DNSSEC (optional if SPF)
-        3. test if the TXT records of _dmarc.domain_test support DNSSEC (optional if DMARC)
-        4. test if the TLSA records of domain_test support DNSSSEC (optional)
-
-        :param domain_test: domain name to test
-        :param mx_test: list of MX hostnames of the domain to test (ir_smtp_success must be true).
-        :param tlsa_test: list of MX hostnames with DANE support to test.
-        :return: Dictionary, 'dd_row' value
-        '''
-        try:
-            if domain_test[-1] != '.':
-                domain_name = domain_test + '.'
-            else:
-                domain_name = domain_test
-
-            dd_row = self.init_dd_row(domain_name)
-            key_row = self.init_key_row()
-
-            #
-            # 0. if we already have the value in the Cache, we return it.
-            (domain_name_cached, dnssec_cached, error_msg) = self.cache_dnssec.select_from_dnssec(domain_name)
-            if domain_name_cached:
-                return dnssec_cached
-
-            #
-            # 1. To execute the DNSSEC test, first, we 'calculate' the list of tests to execute.
-            # SPF test?
-            if self.check_txt:
-                domain_spf = domain_name
-            else:
-                domain_spf = None
-
-            # DMARC test?
-            if self.check_dmarc:
-                domain_dmarc = "_dmarc.%s" % domain_name
-            else:
-                domain_dmarc = None
-
-            # DKIM test?
-            if self.check_dkim:
-                domain_dkim = "%s._domainkey.%s" % (self.selector, domain_name)
-            else:
-                domain_dkim = None
-
-            # TLSA test?
-            if self.check_tlsa:
-                tlsa_list = []
-                for mx in tlsa_test:
-                    tlsa_list.append("_25._tcp.%s" % mx)
-            else:
-                tlsa_list = None
-
-            chain_dnssec = ChainDnssec(self.logger,
-                                       domain_name,
-                                       mx_test,
-                                       domain_spf,
-                                       domain_dmarc,
-                                       domain_dkim,
-                                       tlsa_list)
-
-            chain_test, error_msg = chain_dnssec.execute()
-
-            if chain_test is None or len(chain_test) < 1:
-                self.logger.error("UNEXPECTED ERROR preparing DNSSEC tests for %s (%s)" % (domain_test, str(error_msg)))
-                dd_row['dd_error'] = error_msg
-                return dd_row
-
-            local_cache = dict()
-            for test, test_list in chain_test:
-                for test_domain, test_record in test_list:
-                    current_domain = str(dns.name.from_text(test_domain))
-                    # check if test_domain has DNSSEC enabled
-                    self.logger.info(
-                        "DNSSEC-TEST [%s]: check if domain %s is DNSSEC" % (test, test_domain))
-                    if test_domain in local_cache:
-                        self.logger.info("DNSSEC-TEST [%s]: domain %s found in cache." % (test, test_domain))
-                        cache = local_cache[test_domain]
-                        dnssec, test_ns, dnskeys, error_msg = (cache['dnssec'], cache['ns'], cache['dnskeys'], cache['error'])
-                    else:
-                        (dnssec, trust_chain, error_msg, dnskeys) = self.test_domain_name(current_domain)
-                        test_ns = trust_chain[-1]['children']['ns'].split(',')
-                        local_cache[test_domain] = {'dnssec': dnssec, 'ns': test_ns, 'dnskeys': dnskeys, 'error': error_msg}
-                    if dnssec is False:
-                        dd_row['dd_error'] = error_msg
-                        self.cache_dnssec.insert_to_dnssec(dd_row)
-                        return dd_row
-
-                    # check if test_record is protected by DNSSEC
-                    self.logger.info(
-                        "DNSSEC-TEST [%s]: check record %s for domain %s" % (test, test_record, test_domain))
-                    (dnssec_mx, error_msg) = self.check_RRSIG_record(current_domain,
-                                                                     test_ns,
-                                                                     test_record,
-                                                                     dnskeys)
-                    if dnssec_mx is False:
-                        dd_row['dd_error'] = error_msg
-                        self.cache_dnssec.insert_to_dnssec(dd_row)
-                        return dd_row
-                dd_row[key_row[test]] = True
-
-            # If we arrive here, the domain supports DNSSEC (strict check for complete email support)
-            dd_row['dd_dnssec'] = True
-            self.cache_dnssec.insert_to_dnssec(dd_row)
-            return dd_row
-        except Exception as ex:
-            error_msg = "GENERAL DNSSEC Exception: execute_test domain: %s (%s)" % (domain_test, str(ex))
-            self.logger.error(error_msg)
-            dd_row['dd_error'] = error_msg
-            self.cache_dnssec.insert_to_dnssec(dd_row)
-            return dd_row+'''
+Copyright 2018 European Commission
+
+Licensed under the EUPL, Version 1.2 or as soon they will be approved by the European
+Commission - subsequent versions of the EUPL (the "Licence");
+
+You may not use this work except in compliance with the Licence.
+
+You may obtain a copy of the Licence at:
+
+https://joinup.ec.europa.eu/software/page/eupl
+
+Unless required by applicable law or agreed to in writing, software distributed under the Licence is distributed
+on an "AS IS" basis, WITHOUT WARRANTIES OR CONDITIONS OF ANY KIND, either express or implied.
+
+See the Licence for the specific language governing permissions and limitations under the Licence.
+'''
+__author__ = 'Joint Research Centre (JRC) - E.3 Cyber and Digital Citizen\'s Security'
+
+import dns
+import dns.resolver
+import hashlib
+import struct
+import base64
+from .chain_dnssec import ChainDnssec
+from .cache_dnssec import CacheDnssec
+
+
+__default_ns__ = '8.8.8.8'
+
+
+class Dnssec(object):
+
+    def __init__(self, logger, cache_dnssec=None):
+        self.logger = logger
+        self.check_txt = False
+        self.check_dkim = False
+        self.selector = None
+        self.check_dmarc = False
+        self.check_tlsa = False
+        if cache_dnssec is None:
+            self.cache_dnssec = CacheDnssec(logger)
+        else:
+            self.cache_dnssec = cache_dnssec
+
+    def set_txt_test(self, value):
+        '''
+        Sets a parameter (boolean) to decide whether check the DNSEEC support in TXT records. (Default False)
+        This parameter is set only if the domain supports SPF!
+        :param value: boolean, indicates whether we want to test the TXT records.
+        :return: -
+        '''
+        self.check_txt = value
+
+    def set_dkim_test(self, selector):
+        '''
+        Sets the parameter 'check_dkim'. It indicates that the DNSSEC test must also check the following domain for
+        DNSSEC support:   <selector>._domainkeys.<domain>
+        :param selector: String representing the selector value received
+        :return: -
+        '''
+        self.check_dkim = True
+        self.selector = selector
+
+    def set_dmarc_test(self, value):
+        '''
+        Sets a parameter (boolean) to decide whether check the DNSEEC support in DMARC records. (Default False)
+        :param value: boolean, indicates whether we want to test the DMARC records.
+        :return: -
+        '''
+        self.check_dmarc = value
+
+    def set_tlsa_test(self, value):
+        '''
+        Sets a parameter (boolean) to decide whether check the DNSSEC support in TLSA records. (Default False)
+        :param value: boolean, indicates whether we want to test the TLSA records.
+        :return: -
+        '''
+        self.check_tlsa = value
+
+    def get_chain(self, domains):
+        '''
+        Given a list of domains hierarchically ordered, it will return a list of pairs children/parent
+            domains = ['1', '2', ..., 'N']
+            results = [{1,2}, {2,3}, ..., {(N-1),N}]
+
+        :param domains: list of domain names ordered by hierarchy, from children to parent.
+        :return: list of pairs children-parent.
+                 String, error (if any)
+        '''
+
+        try:
+            if len(domains) < 2:
+                return None, 'Not enough domains!'
+            results = []
+            index = len(domains) - 1
+            while index > 0:
+                result = {}
+                result['children'] = domains[index-1]
+                result['parent'] = domains[index]
+                results.append(result)
+                index -= 1
+            self.logger.debug(" Chain of children-parent: %s" % str(results))
+        except Exception as ex:
+            chain_error = "get_chain! General Exception (%s)" % str(ex)
+            self.logger.error(chain_error)
+            return None, chain_error
+        return results, None
+
+    def getSOA_list(self, domain_name):
+        '''
+        Given a domain with multiple subdomains, it will return a list
+        with all the domain-names that have a SOA record, along with the ips of their nameservers.
+        The last domain name will always be '.'
+
+        :param domain_name: String, the domain from wich we want to extract the list of SOA names.
+        :return: list of soa_name where soa_name is:
+                    soa_name['domain'] ->  sub-domain name
+                    soa_name['ns'] -> list of ipv4 addresses of the soa_name['domain']'s NameServers
+                 String, error (if any)
+        '''
+        domain = domain_name
+        soa_names = []
+        try:
+            while domain != '.' and domain != '':
+                (domain, ns) = self.getSOA(domain)
+                parts = domain.split('.')
+                if len(parts) > 1:
+                    soa_name = {}
+                    soa_name['domain'] = domain
+                    soa_name['ns'] = ns
+                    soa_names.append(soa_name)
+                    parts.pop(0)
+                    domain = '.'.join(parts)
+            soa_name = {}
+            soa_name['domain'] = '.'
+            (domain, ns) = self.getSOA('.')
+            soa_name['ns'] = ns
+            soa_names.append(soa_name)
+            return soa_names, None
+        except Exception as ex:
+            error_soa = "getSOA_list for domain %s (%s)" % (domain_name, str(ex))
+            self.logger.error(error_soa)
+            return None, error_soa
+
+    def getNS(self, domain):
+        '''
+        Returns a list of authoritative Name Servers for the domain 'domain', and a list
+        of 'A' records for these NS.
+
+        :param domain: String, SOA domain name we are testing.
+        :return: List of NameServers
+                 List of Ips
+        '''
+        resolver = dns.resolver.Resolver()
+        resolver.use_edns(0, dns.flags.DO, 4096)
+        resolver.nameservers = ([__default_ns__])
+
+        ns_names = []
+        ns_ips = []
+        try:
+            response_ns = resolver.query(domain, 'NS')
+        except Exception as ex:
+            self.logger.warning("Error Resolving NS %s (%s)" % (domain, str(ex)))
+            return None, None
+        for ns in response_ns:
+            try:
+                # self.logger.debug("Resolving A record for NS " + ns.target.to_text() + " (domain=" + domain + ")")
+                response_a = resolver.query(ns.target, 'A')
+                ns_names.append(ns.target.to_text())
+                for a in response_a:
+                    ns_ips.append(a.address)
+            except Exception as ex:
+                self.logger.warning("Resolving A %s (%s)" % (ns.target.to_text(), str(ex)))
+        if len(ns_names) == 0 or len(ns_ips) == 0:
+            return None, None
+        return ','.join(ns_names), ','.join(ns_ips)
+
+    def getCNAME(self, domain):
+        '''
+        Returns the CNAME that MUST resolve a TLSA record.
+
+        :param domain: String, TLSA domain name.
+        :return: Boolean, DNS query successful? True:False
+                 String, cname
+                 String, error (if any)
+        '''
+        resolver = dns.resolver.Resolver()
+        resolver.use_edns(0, dns.flags.DO, 4096)
+        resolver.nameservers = ([__default_ns__])
+        try:
+            cnames = resolver.query(domain, 'CNAME')
+            if cnames is not None and len(cnames) > 0:
+                return True, str(cnames[0]), None
+        except Exception as ex:
+            error = "Error Resolving CNAME %s (%s)" % (domain, str(ex))
+            self.logger.warning(error)
+            return False, None, error
+
+    def getSOA(self, domain):
+        '''
+        Given a domain with multiple subdomains, it will return the first domain-name with a SOA record.
+        First will try to find it in the cache. If it is not in the cache, it will send a DNS SOA request.
+
+        :param domain: domain['domain'] -> domain name
+        :return: String, the first sub-domain that is a SOA
+                 String, IPv4 addresses of the SOA domain
+        '''
+        domain_name = domain.lower()
+        try:
+            results, error_msg = self.cache_dnssec.select_soa(domain_name)
+            if results is not None:
+                # self.logger.debug("Select SOA results found in Cache for %s" % domain_name)
+                is_soa = results['ds_is_soa']
+                ns_ipv4 = results['ds_ns_ipv4']
+            else:
+                self.logger.debug("Select SOA results NOT found in Cache for %s" % domain_name)
+                (is_soa, ns_ipv4) = self.isSOA(domain_name)
+
+            if is_soa is False:
+                parts = domain.split('.')
+                parts.pop(0)
+                # self.logger.debug("getSOA join parts " + '.'.join(parts))
+                (domain, ns_ipv4) = self.getSOA('.'.join(parts))
+            return domain, ns_ipv4
+        except Exception as ex:
+            self.logger.error('getting SOA for domain %s (%s)' % (domain_name, str(ex)))
+            return None, None
+
+    def isSOA(self, domain):
+        '''
+        Checks if a domain is a Start of Authority (SOA) and updates the cache domain_soa.
+
+        :param domain: String, domain name to test if it is SOA
+        :return: Boolean, domain is SOA? True:False
+                 String, ipv4 addresses
+        '''
+        error_msg = None
+        ds_row = self.init_ds_row(domain)
+        try:
+            domain_name = dns.name.from_text(domain)
+            rd_type = dns.rdatatype.from_text('SOA')
+            resolver = dns.resolver.Resolver()
+            resolver.use_edns(0, dns.flags.DO, 4096)
+            response = resolver.query(domain_name, rd_type).response
+            rrset = response.find_rrset(response.answer, domain_name, dns.rdataclass.IN, rd_type)
+            if rrset is not None:
+                ds_row['ds_is_soa'] = True
+                (ds_row['ds_ns'], ds_row['ds_ns_ipv4']) = self.getNS(domain)
+                self.logger.debug("[SOA Resolver] Domain %s IS SOA." % domain)
+                self.cache_dnssec.insert_soa(domain, ds_row)
+                return ds_row['ds_is_soa'], ds_row['ds_ns_ipv4']
+            else:
+                error_msg = "[SOA Resolver] Domain %s NOT SOA." % domain
+        except KeyError as kex:
+            error_msg = '[SOA Resolver] KeyError: %s (%s)' % (domain, str(kex))
+        except dns.resolver.NXDOMAIN:
+            error_msg = '[SOA Resolver] NXDOMAIN: %s' % (domain)
+        except dns.resolver.Timeout:
+            error_msg = '[SOA Resolver] Timeout: %s' % (domain)
+        except dns.resolver.YXDOMAIN:
+            error_msg = '[SOA Resolver] YXDOMAIN: %s' % (domain)
+        except dns.resolver.NoAnswer:
+            error_msg = '[SOA Resolver] NoAnswer: %s' % (domain)
+        except dns.resolver.NoNameservers:
+            error_msg = '[SOA Resolver] NoNameservers : %s' % (domain)
+        except dns.exception.DNSException as dex:
+            error_msg = '[SOA Resolver] DNSException: %s (%s)' % (domain, str(dex))
+        except Exception as ex:
+            error_msg = '[SOA Resolver] General Exception %s (%s)' % (domain, str(ex))
+        self.logger.warning(error_msg)
+        self.cache_dnssec.insert_soa(domain, ds_row)
+        return False, None
+
+    def validate_KSK_key(self, dskeys, rrkeys, fqdn):
+        '''
+        This function will check if there is a match between a Hash of a KSK in 'rrkeys'
+        and the DS digest.
+
+        :param dskeys: Set of DS keys from 'fqdn' parent
+        :param rrkeys: RRKEYs from 'fqdn'
+        :param fqdn: String, Full Qualified Domain Name tested
+        :return: Boolean, DS digest == KSK digest? True:False
+                 String, error message (if any)
+        '''
+
+        try:
+            key_digest = dict()
+            for dskey in dskeys:
+                key_digest[dskey.digest.hex()] = dskey
+            self.logger.debug("DSKEY key digest:\n{0}".format(key_digest))
+            for rrkey in rrkeys:
+                self.logger.info(rrkey)
+                #flags = rrkey.flags_to_text_set()
+                flags = rrkey.flags
+                self.logger.debug("Flags of RRKEYs for %s: %s" % (str(fqdn), str(flags)))
+                # 'SEP' flag is not mandatory, therefore we will test all keys.
+                # if 'SEP' in flags:
+                if str(fqdn)[-1] == '.':
+                    owner = str(fqdn).lower()
+                else:
+                    owner = str(fqdn).lower() + '.'
+                owner_bin = b''
+                for name in owner.split('.'):
+                    owner_bin += struct.pack('B', len(name)) + name.encode()
+                key = base64.b64encode(rrkey.key)
+                raw = struct.pack(
+                    '!HBB',
+                    int(rrkey.flags),
+                    int(rrkey.protocol),
+                    int(rrkey.algorithm))
+                raw = raw + base64.b64decode(key)
+                raw = owner_bin + raw
+                sha1_digest = hashlib.sha1(raw).hexdigest()
+                sha2_digest = hashlib.sha256(raw).hexdigest()
+                sha3_digest = hashlib.sha384(raw).hexdigest()
+                if sha3_digest in key_digest:
+                    self.logger.info('SHA384 digest match! %s' % str(fqdn))
+                    return True, None
+                elif sha2_digest in key_digest:
+                    return True, None
+                elif sha1_digest in key_digest:
+                    self.logger.warning('SHA1 digest match! %s' % str(fqdn))
+                    return True, None
+            error_msg = ("H(ksk) not found! %s" % str(fqdn))
+            self.logger.warning(error_msg)
+            return False, error_msg
+        except Exception as es:
+            error_msg = "Validating KSK key for %s (%s)" % (str(fqdn), str(es))
+            self.logger.error(error_msg)
+            return False, error_msg
+
+    def check_DS_records(self, children_domain, parent_ns):
+        '''
+        It will compare the answers from all NameServers, and returns the ones that are
+        common to all of the NSs. If there is no common answer, it will return False.
+
+        :param children_domain: String, domain assessed
+        :param parent_ns: List of String, Ip addresses of the Name Servers of the parent domain od 'children_domain'
+        :return: Return the set of DS records for the given domain, using name_server as DNS
+                 server (domain=children, name_server=parent_ns)
+                 String, Error (if any)
+        '''
+
+        resolver = dns.resolver.Resolver()
+        resolver.use_edns(0, dns.flags.DO, 4096)
+        responses = None
+        try:
+            sets = []
+            dskeys = []
+            for ns in parent_ns:
+                try:
+                    ns_set = set()
+                    ns_dskeys = []
+                    ns_dskey = {}
+                    resolver.nameservers = ([ns])
+
+                    responses = resolver.query(children_domain, 'DS')
+                    for response in responses:
+                        key = hashlib.sha256(response.to_text().encode("utf-8")).hexdigest()
+                        ns_set.add(key)
+                        ns_dskey[key] = response
+                        ns_dskeys.append(ns_dskey)
+                    sets.append(ns_set)
+                    dskeys.append(ns_dskeys)
+                except dns.resolver.NXDOMAIN:
+                    error_msg = "getDSrecord NXDOMAIN: %s" % children_domain
+                    self.logger.warning(error_msg)
+                    return None, error_msg
+                except dns.resolver.Timeout:
+                    error_msg = "getDSrecord Timeout: %s" % children_domain
+                    self.logger.warning(error_msg)
+                    return None, error_msg
+                except dns.resolver.NoAnswer:
+                    error_msg = "getDSrecord NoAnswer: %s" % children_domain
+                    self.logger.warning(error_msg)
+                    return None, error_msg
+                except dns.exception.DNSException as dex:
+                    error_msg = "getDSrecord DNSException: %s (%s)" % (children_domain, str(dex))
+                    self.logger.warning(error_msg)
+                    return None, error_msg
+                except Exception as ex:
+                    error_msg = "getDSrecord Exception: %s (%s)" % (children_domain, str(ex))
+                    self.logger.warning(error_msg)
+                    return None, error_msg
+            ds_common = set.intersection(*sets)
+            if ds_common is None or len(ds_common) == 0:
+                error_msg = "Inconsistent DS records %s" % children_domain
+                self.logger.warning(error_msg)
+                return None, error_msg
+            # What happens if we have: R1 = [a,b]; R2 = [a,b,c]
+            # should the 'c' result raise a Warning or Erorr?
+            # should we have only One common result?
+            return responses, None
+        except Exception as ex:
+            error_msg = "getDSrecord: %s (%s)" % (children_domain, str(ex))
+            self.logger.error()
+            return None, error_msg
+
+    def getRRSIG(self, domain, name_server, record):
+        '''
+        Return the set of RRSIG records for the given domain, as obtained from
+        the given server: 'name_server'
+
+        :param domain: String, domain name assessed
+        :param name_server:  String, IPv4 address of the Name Server used in the DNS query
+        :param record: String, DNS record type requested e.g. (TXT, A, ...)
+        :return: Set of RRSIG values
+                 Set of RRSET values
+                 String, error (if any)
+        '''
+
+        resolver = dns.resolver.Resolver()
+        resolver.use_edns(0, dns.flags.DO, 4096)
+        resolver.nameservers = ([name_server])
+
+        domain_name = dns.name.from_text(domain)
+        rd_type = dns.rdatatype.from_text(record)
+        rd_class = dns.rdataclass.IN
+
+        error_msg, rrsig, rrset = (None, None, None)
+        try:
+            response = resolver.query(domain_name, rd_type, rd_class, tcp=True).response
+            rrsig = response.find_rrset(response.answer, domain_name, rd_class, dns.rdatatype.RRSIG, rd_type)
+            rrset = response.find_rrset(response.answer, domain_name, rd_class, rd_type)
+        except dns.resolver.NXDOMAIN:
+            error_msg = ("getRRSIG %s, %s NXDOMAIN " % (record, domain))
+            self.logger.warning(error_msg)
+        except dns.resolver.Timeout:
+            error_msg = ("getRRSIG %s, %s Timeout " % (record, domain))
+            self.logger.warning(error_msg)
+        except dns.exception.DNSException as dex:
+            error_msg = ("getRRSIG %s, %s  DNSException (%s)" % (record, domain, str(dex)))
+            self.logger.warning(error_msg)
+        except dns.resolver.NoAnswer:
+            error_msg = ("getRRSIG %s, %s No Answer Returned " % (record, domain))
+            self.logger.warning(error_msg)
+        except KeyError as kex:
+            error_msg = ("getRRSIG %s, %s KeyError (%s)" % (record, domain, str(kex)))
+            self.logger.warning(error_msg)
+        except Exception as ex:
+            error_msg = ("getRRSIG %s, %s GeneralException (%s)" % (record, domain, str(ex)))
+            self.logger.warning(error_msg)
+        return rrsig, rrset, error_msg
+
+    def check_RRSIG_dnskey(self, domain, children_ns, record):
+        '''
+        Checks if 'domain' has a valid DNSKEY.
+
+        It will query each name_server in the children_ns list and compare the
+        responses (signatures, records). If there is at least one common answer, it will return
+        the result from the last query.
+
+        :param domain: String, domain name assessed
+        :param children_ns: List of IPv4 addressed of the Name Servers of 'domain'
+        :param record: String, record type requested (DNSKEY)
+        :return: Set of RRSIG values
+                 Set of RRSET values
+                 String, error (if any)
+        '''
+        unsupported_algo = ['12', '15', '16']
+
+        dns_name = dns.name.from_text(domain)
+        # a list of ns_set
+        sets = []
+        for ns in children_ns:
+            # a set of hash(value)
+            ns_set = set()
+            # a list of ns_rrset
+            ns_rrsets = []
+            # a pair of (key,value) where key = hash(value)
+            ns_rrset = {}
+            rrsig, rrset, error_msg = self.getRRSIG(domain, ns, record)
+            sigarray = str(rrset).split()
+            if rrsig is None or rrset is None:
+                return None, None, error_msg
+            try:
+                dns.dnssec.validate(rrset, rrsig, {dns_name: rrset})
+            except Exception as ex:
+                if sigarray[6] in unsupported_algo:
+                    unsupported_error = "MECSA does not support this algorithm yet, we cannot validate DNSSEC."
+                    self.logger.warning("Unsupported algorithm %s (%s)" % (domain, str(ex)))
+                    return None, None, unsupported_error
+                error_msg = ("Validating DNSKEYS %s (%s)" % (domain, str(ex)))                
+                self.logger.warning(error_msg)
+                return None, None, error_msg
+            for value in rrset:
+                key = hashlib.sha256(value.to_text().encode("utf-8")).hexdigest()
+                ns_set.add(key)
+                ns_rrset[key] = value
+                ns_rrsets.append(ns_rrset)
+            sets.append(ns_set)
+        # if we arrive to this point, it means that all rrsig and rrset are
+        # correctly signed, now lets checkl if we have, at least,
+        # one common value
+        keys_common = set.intersection(*sets)
+        if keys_common is None or len(keys_common) == 0:
+            error_msg = "No Common DNSKEYS! for Domain %s " % domain
+            self.logger.warning(error_msg)
+            return None, None, error_msg
+        # same, same than checking DS, what happens when we have extra results??
+        return rrsig, rrset, None
+
+    def check_RRSIG_record(self, domain, children_ns, record, dnskeys):
+        '''
+        Tests if the DNS record 'record' of domain 'domain' is protected with DNSSEC.
+
+        It will query each name_server in the children_ns list and compare the
+        responses (signatures, records). If they are all the same, it will
+        return the result from the last query (at least there must be one common
+        answer to al NSs).
+
+        :param domain: String, domain name assessed
+        :param children_ns: List of IPv4 addressed of the Name Servers of 'domain'
+        :param record: String, record type requested
+        :param dnskeys: Set of DNSKeys fo the domain 'domain'
+        :return: Boolean, domain record is DNSSEC protected? True:False
+                 String, error (if any)
+        '''
+
+        try:
+            # a list of ns_set
+            sets = []
+            for ns in children_ns:
+                # a set of hash(value)
+                ns_set = set()
+                # a list of ns_rrset
+                ns_rrsets = []
+                # a pair of (key,value) where key = hash(value)
+                ns_rrset = {}
+                (rrsig, rrset, error_msg) = self.getRRSIG(domain, ns, record)
+                if (rrsig is None) or (rrset is None):
+                    return False, error_msg
+                try:
+                    dns.dnssec.validate(rrset, rrsig, dnskeys)
+                except Exception as ex:
+                    error_msg = ("Validating DNSSEC records %s for domain %s (%s)" % (record, str(domain), str(ex)))
+                    self.logger.warning(error_msg)
+                    return False, error_msg
+                for value in rrset:
+                    key = hashlib.sha256(value.to_text().encode("utf-8")).hexdigest()
+                    ns_set.add(key)
+                    ns_rrset[key] = value
+                    ns_rrsets.append(ns_rrset)
+                sets.append(ns_set)
+            # if we arrive to this point, it means that all rrsig and rrset are
+            # correctly signed, now lets check if we have, at least,
+            # one common value
+            keys_common = set.intersection(*sets)
+            if keys_common is None or len(keys_common) == 0:
+                error_msg = ("ERROR No Common RESULT  for record: %s" % record)
+                self.logger.warning(error_msg)
+                return False, error_msg
+            # same, same than checking DS, what happens when we have
+            # extra results??
+            return True, None
+        except Exception as ex:
+            error_msg = ("check_RRSIG_record General Exception, %s %s (%s)" % (record, str(domain), str(ex)))
+            self.logger.error(error_msg)
+            return False, error_msg
+
+    def test_chain(self, chain):
+        '''
+        Checks if the list of SOAs chain support DNSSEC in ALL sub-domains.
+        1. searches in the DB if the sub-domain has been tested.
+          1.a. if the sub-domain has been tested and is false, return False.
+          1.b. if the sub-domain has not been tested, it tests the sub-domain and updated the DB.
+
+        :param chain: List of children-parent soa sub_domains, where each subdomain is:
+                    sub_domain['domain'] -> sub_domain name
+                    sub_domain['ns'] -> list of the ip addresses of the sub_domain NameServers
+        :return: (All children sub_domains support DNSSEC? True:False , Error_Message)
+        '''
+        try:
+            for subdomain in chain:
+                children_subdomain = subdomain['children']['domain']
+                children_ns = subdomain['children']['ns'].split(',')
+                parent_ns = subdomain['parent']['ns'].split(',')
+
+                try:
+                    results, error_msg = self.cache_dnssec.select_soa_dnssec(children_subdomain)
+                    if results is not None:
+                        if results['ds_is_dnssec'] is False:
+                            error_msg = ("test_chain: chain broken, %s is not dnssec " % children_subdomain)
+                            return False, error_msg
+                    else:
+                        (has_dnssec, dnssec_error) = self.check_subdomain(children_subdomain, parent_ns, children_ns)
+                        self.cache_dnssec.update_soa(dnssec_error, has_dnssec, children_subdomain)
+                        if has_dnssec is False:
+                            return False, dnssec_error
+                except Exception as ex:
+                    error_msg = ("test_chain: Chain Exception, %s is not dnssec  (%s)" % (children_subdomain, str(ex)))
+                    self.logger.warning(error_msg)
+                    return False, error_msg
+            return True, None
+        except Exception as ex:
+            error_msg = "test_chain: General Exception, %s (%s)" % (str(chain), str(ex))
+            self.logger.error(error_msg)
+            return False, error_msg
+
+    def check_subdomain(self, domain, parent_ns, children_ns):
+        '''
+        Tests if a domain has dnssec enabled:
+            1. Check if it has DS record in the parent NS
+            2. Check it if has a DNSKEY record
+            3. Check id the KSK matches the DS record.
+
+        :param domain: domain name to be tested (domain = children_domain).
+        :param parent_ns: list of NameServer ip addresses of the parent domain
+        :param children_ns: list of NameServer ip addresses of the domain
+        :return: (domain supports dnssec? True:False, error_msg)
+        '''
+        try:
+            # print "check DS records"
+            (ds_records, error_msg) = self.check_DS_records(domain, parent_ns)
+            self.logger.debug("%s has DS records? %s" % (domain, str(ds_records is not None)))
+            if ds_records is None:
+                return False, error_msg
+            # print "check DNSKEYs"
+            (rrsig_dns, rrset_dns, error_msg) = self.check_RRSIG_dnskey(domain, children_ns, 'DNSKEY')
+            self.logger.debug("%s has DNSKEYS? %s" % (domain, str(rrsig_dns is not None)))
+            if rrsig_dns is None:
+                return False, error_msg
+            # print "check KSK"
+            (ksk, error_msg) = self.validate_KSK_key(ds_records, rrset_dns, domain)
+            self.logger.debug("%s has valid KSK? %s" % (domain, str(ksk)))
+            if ksk is False:
+                return False, error_msg
+        except Exception as ex:
+            error_msg = "EXCEPTION check_domain: %s (%s)" % (domain, str(ex))
+            self.logger.error(error_msg)
+            return False, error_msg
+        return True, None
+
+    def test_domain_name(self, domain_name):
+        '''
+        Checks if the domain_name supports dnssec:
+
+        1. obtain the list of SOA sub-domains from 'domain'
+           domain_soa['doamin'] -> sub-domain soa
+           domain_soa['ns']     -> list of ipv4 addressed of the sub-domain's NameServers
+        2. obtain the chain children-parent from the list of sub-domains SOA
+        3. test the validity of the KEY chain, i.e. all children in the chain have a DS record
+           in the parent NameServer, and the KSK of the children matches the DS record found.
+
+        :param domain_name: String, domain to be tested (must end with '.', e.g. example.com.)
+        :return: dnssec_chain (domain_name supports dnssec? True:False)
+                 trust_chain (list from step 2)
+                 String, error message (if any)
+                 Set of DNSkeys
+        '''
+        try:
+            # 1.
+            self.logger.debug("-----> DNSSEC Testing %s" % domain_name)
+            domain_soas, error_soa = self.getSOA_list(domain_name)
+            if domain_soas is None:
+                return False, None, error_soa, None
+
+            # 2.
+            trust_chain, trust_chain_error = self.get_chain(domain_soas)
+            if trust_chain is None:
+                return False, None, trust_chain_error, None
+            self.logger.debug('Trust Chain: %s ' % str(trust_chain))
+
+            # 3.
+            dnssec_chain, error_msg = self.test_chain(trust_chain)
+
+            dnskeys = None
+            if dnssec_chain:
+                # 4.
+                chain = trust_chain[-1] # the last component of the Trust-Chain contains the first SOA subdomain.
+                test_domain = chain['children']['domain']
+                test_ns = chain['children']['ns'].split(',')
+
+                # fetch the DNSKEYS to test the dnssec support of the different records.
+                (rrsig_dns, rrset_dns, error_msg) = self.check_RRSIG_dnskey(test_domain, test_ns, 'DNSKEY')
+                dns_name = dns.name.from_text(test_domain)
+                dnskeys = {dns_name: rrset_dns}
+
+            return dnssec_chain, trust_chain, error_msg, dnskeys
+        except Exception as ex:
+            error_msg = "test_domain_name %s (%s)" % (domain_name, str(ex))
+            self.logger.error(error_msg)
+            return False, None, error_msg, None
+
+    # DOMAIN_DNSSEC
+    def init_dd_row(self, domain_name):
+        '''
+        Fucntion that initializes the dictionary used in the DNSSEC cache and DNSSEC assessment.
+
+        :param domain_name: String, domain name assessed
+        :return: Dictionary,
+
+        dd_domain -------- String, domain name assessed
+        dd_dnssec -------- Boolean, Overall assessement: email domain is DNSSEC protected? True:False
+        dd_dnssec_a ------ Boolean, domain supports DNSSEC? True:False
+        dd_dnssec_mx ----- Boolean, domain MX records are DNSSEC protected? True:False
+        dd_dnssec_mx_a --- Boolean, domain_mx are DNSSEC protected? True:False
+        dd_dnssec_spf ---- Boolean, domain TXT records are DNSSEC protected? True:False
+        dd_dnssec_dmarc -- Boolean, _dmarc.domain is DNSSEC protected? True:False
+        dd_dnssec_dkim --- Boolean, <selector>._domainkeys.domain is DNSSEC protected? True:False
+        dd_dnssec_tlsa --- Boolean, _25._tcp.domain_mx are DNSSEC protected? True:False
+        dd_error --------- String, error (if any)
+
+        '''
+        dd_row = {}
+        dd_row['dd_domain'] = domain_name
+        dd_row['dd_dnssec'] = False
+        dd_row['dd_dnssec_a'] = False
+        dd_row['dd_dnssec_mx'] = False
+        dd_row['dd_dnssec_mx_a'] = False
+        dd_row['dd_dnssec_spf'] = False
+        dd_row['dd_dnssec_dmarc'] = False
+        dd_row['dd_dnssec_dkim'] = False
+        dd_row['dd_dnssec_tlsa'] = False
+        dd_row['dd_error'] = None
+        return dd_row
+
+    def init_key_row(self):
+        key_row = {}
+        key_row['MX'] = 'dd_dnssec_mx'
+        key_row['MX_A'] = 'dd_dnssec_mx_a'
+        key_row['SPF'] = 'dd_dnssec_spf'
+        key_row['DMARC'] = 'dd_dnssec_dmarc'
+        key_row['DKIM'] = 'dd_dnssec_dkim'
+        key_row['TLSA'] = 'dd_dnssec_tlsa'
+        return key_row
+
+    # DOMAIN_SOA
+    def init_ds_row(self, domain_name):
+        '''
+        Function that initializes the dictionary used in the SOA cache
+
+        :param domain_name: String, domain name assessed
+        :return: Dictionary,
+
+        ds_domain ----- String, domain name assessed
+        ds_is_soa ----- Boolean, ds_domain is SOA? True:False
+        ds_ns --------- List of ds_domain Name Servers
+        ds_ns_ipv4 ---- List of IPv4 addresses of ds_ns
+        ds_error ------ String, error (if any)
+        ds_is_dnssec -- Boolean, ds_domain is DNSSEC protected? True:False
+        ds_tested ----- Boolean, ds_domain has been tested for DNSSEC support? True:False
+        ds_insert ----- String,
+
+        '''
+        ds_row = {}
+        ds_row['ds_domain'] = domain_name
+        ds_row['ds_is_soa'] = False
+        ds_row['ds_ns'] = None
+        ds_row['ds_ns_ipv4'] = None
+        ds_row['ds_error'] = None
+        ds_row['ds_is_dnssec'] = False
+        ds_row['ds_tested'] = False
+        # ds_row['ds_insert'] = None
+        return ds_row
+
+    def execute_test(self, domain_test, mx_test, tlsa_test):
+        '''
+        Test if an email domain supports DNSSEC. Complete test:
+        1. test if the domain_test supports DNSSEC.
+        2. test if the MX records (mx_test) of the domain_name support DNSSEC.
+            for each MX:
+            2.1 test if the MX hostname supports DNSSEC
+            2.2 test if the MX records have the A records secured with DNSSEC
+        3. test if the TXT records of domain_test support DNSSEC (optional if SPF)
+        3. test if the TXT records of _dmarc.domain_test support DNSSEC (optional if DMARC)
+        4. test if the TLSA records of domain_test support DNSSSEC (optional)
+
+        :param domain_test: domain name to test
+        :param mx_test: list of MX hostnames of the domain to test (ir_smtp_success must be true).
+        :param tlsa_test: list of MX hostnames with DANE support to test.
+        :return: Dictionary, 'dd_row' value
+        '''
+        try:
+            if domain_test[-1] != '.':
+                domain_name = domain_test + '.'
+            else:
+                domain_name = domain_test
+
+            dd_row = self.init_dd_row(domain_name)
+            key_row = self.init_key_row()
+
+            #
+            # 0. if we already have the value in the Cache, we return it.
+            (domain_name_cached, dnssec_cached, error_msg) = self.cache_dnssec.select_from_dnssec(domain_name)
+            if domain_name_cached:
+                return dnssec_cached
+
+            #
+            # 1. To execute the DNSSEC test, first, we 'calculate' the list of tests to execute.
+            # SPF test?
+            if self.check_txt:
+                domain_spf = domain_name
+            else:
+                domain_spf = None
+
+            # DMARC test?
+            if self.check_dmarc:
+                domain_dmarc = "_dmarc.%s" % domain_name
+            else:
+                domain_dmarc = None
+
+            # DKIM test?
+            if self.check_dkim:
+                domain_dkim = "%s._domainkey.%s" % (self.selector, domain_name)
+            else:
+                domain_dkim = None
+
+            # TLSA test?
+            if self.check_tlsa:
+                tlsa_list = []
+                for mx in tlsa_test:
+                    tlsa_list.append("_25._tcp.%s" % mx)
+            else:
+                tlsa_list = None
+
+            chain_dnssec = ChainDnssec(self.logger,
+                                       domain_name,
+                                       mx_test,
+                                       domain_spf,
+                                       domain_dmarc,
+                                       domain_dkim,
+                                       tlsa_list)
+
+            chain_test, error_msg = chain_dnssec.execute()
+
+            if chain_test is None or len(chain_test) < 1:
+                self.logger.error("UNEXPECTED ERROR preparing DNSSEC tests for %s (%s)" % (domain_test, str(error_msg)))
+                dd_row['dd_error'] = error_msg
+                return dd_row
+
+            local_cache = dict()
+            for test, test_list in chain_test:
+                for test_domain, test_record in test_list:
+                    current_domain = str(dns.name.from_text(test_domain))
+                    # check if test_domain has DNSSEC enabled
+                    self.logger.info(
+                        "DNSSEC-TEST [%s]: check if domain %s is DNSSEC" % (test, test_domain))
+                    if test_domain in local_cache:
+                        self.logger.info("DNSSEC-TEST [%s]: domain %s found in cache." % (test, test_domain))
+                        cache = local_cache[test_domain]
+                        dnssec, test_ns, dnskeys, error_msg = (cache['dnssec'], cache['ns'], cache['dnskeys'], cache['error'])
+                    else:
+                        (dnssec, trust_chain, error_msg, dnskeys) = self.test_domain_name(current_domain)
+                        test_ns = trust_chain[-1]['children']['ns'].split(',')
+                        local_cache[test_domain] = {'dnssec': dnssec, 'ns': test_ns, 'dnskeys': dnskeys, 'error': error_msg}
+                    if dnssec is False:
+                        dd_row['dd_error'] = error_msg
+                        self.cache_dnssec.insert_to_dnssec(dd_row)
+                        return dd_row
+
+                    # check if test_record is protected by DNSSEC
+                    self.logger.info(
+                        "DNSSEC-TEST [%s]: check record %s for domain %s" % (test, test_record, test_domain))
+                    (dnssec_mx, error_msg) = self.check_RRSIG_record(current_domain,
+                                                                     test_ns,
+                                                                     test_record,
+                                                                     dnskeys)
+                    if dnssec_mx is False:
+                        dd_row['dd_error'] = error_msg
+                        self.cache_dnssec.insert_to_dnssec(dd_row)
+                        return dd_row
+                dd_row[key_row[test]] = True
+
+            # If we arrive here, the domain supports DNSSEC (strict check for complete email support)
+            dd_row['dd_dnssec'] = True
+            self.cache_dnssec.insert_to_dnssec(dd_row)
+            return dd_row
+        except Exception as ex:
+            error_msg = "GENERAL DNSSEC Exception: execute_test domain: %s (%s)" % (domain_test, str(ex))
+            self.logger.error(error_msg)
+            dd_row['dd_error'] = error_msg
+            self.cache_dnssec.insert_to_dnssec(dd_row)
+            return dd_row